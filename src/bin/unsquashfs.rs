use std::fs::{self, File, Permissions};
use std::os::unix::prelude::PermissionsExt;
use std::path::{Path, PathBuf};

use backhand::filesystem::{
<<<<<<< HEAD
    InnerNodeReader, SquashfsBlockDevice, SquashfsCharacterDevice, SquashfsPath, SquashfsSymlink,
=======
    InnerNode, SquashfsBlockDevice, SquashfsCharacterDevice, SquashfsDir, SquashfsFile,
    SquashfsSymlink,
>>>>>>> 8ce81a65
};
use backhand::Squashfs;
use clap::Parser;

/// tool to uncompress, extract and list squashfs filesystems
#[derive(Parser, Debug)]
#[command(author, version)]
struct Args {
    /// Squashfs file
    filesystem: PathBuf,

    /// Skip BYTES at the start of FILESYSTEM
    #[arg(short, long, default_value_t = 0, name = "BYTES")]
    offset: u64,

    /// List filesystem, do not write to DEST
    #[arg(short, long)]
    list: bool,

    /// Extract to [PATHNAME]
    #[arg(short, long, default_value = "squashfs-root", name = "PATHNAME")]
    dest: PathBuf,
}

fn main() {
    tracing_subscriber::fmt::init();

    let args = Args::parse();

    extract_all(&args);
}

<<<<<<< HEAD
fn extract_all(input: &Path, offset: u64, output: &Path) {
    let file = File::open(input).unwrap();
    let squashfs = Squashfs::from_reader_with_offset(file, offset).unwrap();
    tracing::info!("SuperBlock: {:#02x?}", squashfs.superblock);
    tracing::info!("Inodes: {:#02x?}", squashfs.inodes);
    tracing::info!("Dirs: {:#02x?}", squashfs.all_dirs());
    tracing::info!("Id: {:#02x?}", squashfs.id);
    tracing::info!("Root inode: {:#02x?}", squashfs.root_inode);
    tracing::info!("Fragments {:#02x?}", squashfs.fragments);

    fs::create_dir_all(output).unwrap();
    let filesystem = squashfs.into_filesystem_reader().unwrap();

    for node in &filesystem.nodes {
        let path = &node.path;
        match &node.inner {
            InnerNodeReader::File(file) => {
                let path: PathBuf = path.iter().skip(1).collect();
                tracing::debug!("file {}", path.display());
                let filepath = Path::new(output).join(path);
                let _ = std::fs::create_dir_all(filepath.parent().unwrap());
                let bytes = filesystem.file(&file.basic).unwrap();
                match std::fs::write(&filepath, bytes) {
                    Ok(_) => println!("[-] success, wrote {}", filepath.display()),
                    Err(e) => {
                        println!("[!] failed write: {} : {e}", filepath.display())
                    },
                }
            },
            InnerNodeReader::Symlink(SquashfsSymlink { link, .. }) => {
                let path: PathBuf = path.iter().skip(1).collect();
                tracing::debug!("symlink {} {}", path.display(), link);
                let filepath = Path::new(output).join(path);
                let _ = std::fs::create_dir_all(filepath.parent().unwrap());
                if std::os::unix::fs::symlink(&link, &filepath).is_ok() {
                    println!("[-] success, wrote {}->{link}", filepath.display());
                } else {
                    println!("[!] failed write: {}->{link}", filepath.display());
                }
            },
            InnerNodeReader::Path(SquashfsPath { header, .. }) => {
                let path: PathBuf = path.iter().skip(1).collect();
                let path = Path::new(output).join(&path);
                tracing::debug!("path {}", path.display());
                let _ = std::fs::create_dir_all(&path);
                let perms = Permissions::from_mode(u32::from(header.permissions));
                fs::set_permissions(&path, perms).unwrap();
                println!("[-] success, wrote {}", &path.display());
            },
            InnerNodeReader::CharacterDevice(SquashfsCharacterDevice {
                header: _,
                device_number: _,
            }) => {
                println!("[-] character device not supported");
            },
            InnerNodeReader::BlockDevice(SquashfsBlockDevice {
                header: _,
                device_number: _,
            }) => {
                println!("[-] block device not supported");
            },
=======
fn extract_all(args: &Args) {
    let file = File::open(&args.filesystem).unwrap();
    let squashfs = Squashfs::from_reader_with_offset(file, args.offset).unwrap();
    let _ = fs::create_dir_all(&args.dest);
    let filesystem = squashfs.into_filesystem().unwrap();

    for node in filesystem.nodes {
        let path = node.path;
        if !args.list {
            match node.inner {
                InnerNode::File(SquashfsFile { bytes, .. }) => {
                    let path: PathBuf = path.iter().skip(1).collect();
                    tracing::debug!("file {}", path.display());
                    let filepath = Path::new(&args.dest).join(path);
                    let _ = std::fs::create_dir_all(filepath.parent().unwrap());
                    match std::fs::write(&filepath, bytes) {
                        Ok(_) => println!("[-] success, wrote {}", filepath.display()),
                        Err(e) => {
                            println!("[!] failed write: {} : {e}", filepath.display())
                        },
                    }
                },
                InnerNode::Symlink(SquashfsSymlink { link, .. }) => {
                    let path: PathBuf = path.iter().skip(1).collect();
                    tracing::debug!("symlink {} {}", path.display(), link);
                    let filepath = Path::new(&args.dest).join(path);
                    let _ = std::fs::create_dir_all(filepath.parent().unwrap());
                    if std::os::unix::fs::symlink(&link, &filepath).is_ok() {
                        println!("[-] success, wrote {}->{link}", filepath.display());
                    } else {
                        println!("[!] failed write: {}->{link}", filepath.display());
                    }
                },
                InnerNode::Dir(SquashfsDir { header, .. }) => {
                    let path: PathBuf = path.iter().skip(1).collect();
                    let path = Path::new(&args.dest).join(&path);
                    tracing::debug!("path {}", path.display());
                    let _ = std::fs::create_dir_all(&path);
                    let perms = Permissions::from_mode(u32::from(header.permissions));
                    fs::set_permissions(&path, perms).unwrap();
                    println!("[-] success, wrote {}", &path.display());
                },
                InnerNode::CharacterDevice(SquashfsCharacterDevice {
                    header: _,
                    device_number: _,
                }) => {
                    println!("[-] character device not supported");
                },
                InnerNode::BlockDevice(SquashfsBlockDevice {
                    header: _,
                    device_number: _,
                }) => {
                    println!("[-] block device not supported");
                },
            }
        } else {
            println!("{}", path.display());
>>>>>>> 8ce81a65
        }
    }
}<|MERGE_RESOLUTION|>--- conflicted
+++ resolved
@@ -3,12 +3,7 @@
 use std::path::{Path, PathBuf};
 
 use backhand::filesystem::{
-<<<<<<< HEAD
-    InnerNodeReader, SquashfsBlockDevice, SquashfsCharacterDevice, SquashfsPath, SquashfsSymlink,
-=======
-    InnerNode, SquashfsBlockDevice, SquashfsCharacterDevice, SquashfsDir, SquashfsFile,
-    SquashfsSymlink,
->>>>>>> 8ce81a65
+    InnerNodeReader, SquashfsBlockDevice, SquashfsCharacterDevice, SquashfsDir, SquashfsSymlink,
 };
 use backhand::Squashfs;
 use clap::Parser;
@@ -41,84 +36,22 @@
     extract_all(&args);
 }
 
-<<<<<<< HEAD
-fn extract_all(input: &Path, offset: u64, output: &Path) {
-    let file = File::open(input).unwrap();
-    let squashfs = Squashfs::from_reader_with_offset(file, offset).unwrap();
-    tracing::info!("SuperBlock: {:#02x?}", squashfs.superblock);
-    tracing::info!("Inodes: {:#02x?}", squashfs.inodes);
-    tracing::info!("Dirs: {:#02x?}", squashfs.all_dirs());
-    tracing::info!("Id: {:#02x?}", squashfs.id);
-    tracing::info!("Root inode: {:#02x?}", squashfs.root_inode);
-    tracing::info!("Fragments {:#02x?}", squashfs.fragments);
-
-    fs::create_dir_all(output).unwrap();
+fn extract_all(args: &Args) {
+    let file = File::open(&args.filesystem).unwrap();
+    let squashfs = Squashfs::from_reader_with_offset(file, args.offset).unwrap();
+    let _ = fs::create_dir_all(&args.dest);
     let filesystem = squashfs.into_filesystem_reader().unwrap();
 
     for node in &filesystem.nodes {
         let path = &node.path;
-        match &node.inner {
-            InnerNodeReader::File(file) => {
-                let path: PathBuf = path.iter().skip(1).collect();
-                tracing::debug!("file {}", path.display());
-                let filepath = Path::new(output).join(path);
-                let _ = std::fs::create_dir_all(filepath.parent().unwrap());
-                let bytes = filesystem.file(&file.basic).unwrap();
-                match std::fs::write(&filepath, bytes) {
-                    Ok(_) => println!("[-] success, wrote {}", filepath.display()),
-                    Err(e) => {
-                        println!("[!] failed write: {} : {e}", filepath.display())
-                    },
-                }
-            },
-            InnerNodeReader::Symlink(SquashfsSymlink { link, .. }) => {
-                let path: PathBuf = path.iter().skip(1).collect();
-                tracing::debug!("symlink {} {}", path.display(), link);
-                let filepath = Path::new(output).join(path);
-                let _ = std::fs::create_dir_all(filepath.parent().unwrap());
-                if std::os::unix::fs::symlink(&link, &filepath).is_ok() {
-                    println!("[-] success, wrote {}->{link}", filepath.display());
-                } else {
-                    println!("[!] failed write: {}->{link}", filepath.display());
-                }
-            },
-            InnerNodeReader::Path(SquashfsPath { header, .. }) => {
-                let path: PathBuf = path.iter().skip(1).collect();
-                let path = Path::new(output).join(&path);
-                tracing::debug!("path {}", path.display());
-                let _ = std::fs::create_dir_all(&path);
-                let perms = Permissions::from_mode(u32::from(header.permissions));
-                fs::set_permissions(&path, perms).unwrap();
-                println!("[-] success, wrote {}", &path.display());
-            },
-            InnerNodeReader::CharacterDevice(SquashfsCharacterDevice {
-                header: _,
-                device_number: _,
-            }) => {
-                println!("[-] character device not supported");
-            },
-            InnerNodeReader::BlockDevice(SquashfsBlockDevice {
-                header: _,
-                device_number: _,
-            }) => {
-                println!("[-] block device not supported");
-            },
-=======
-fn extract_all(args: &Args) {
-    let file = File::open(&args.filesystem).unwrap();
-    let squashfs = Squashfs::from_reader_with_offset(file, args.offset).unwrap();
-    let _ = fs::create_dir_all(&args.dest);
-    let filesystem = squashfs.into_filesystem().unwrap();
-
-    for node in filesystem.nodes {
-        let path = node.path;
         if !args.list {
-            match node.inner {
-                InnerNode::File(SquashfsFile { bytes, .. }) => {
+            match &node.inner {
+                InnerNodeReader::File(file) => {
                     let path: PathBuf = path.iter().skip(1).collect();
                     tracing::debug!("file {}", path.display());
                     let filepath = Path::new(&args.dest).join(path);
                     let _ = std::fs::create_dir_all(filepath.parent().unwrap());
+                    let bytes = filesystem.file(&file.basic).unwrap();
                     match std::fs::write(&filepath, bytes) {
                         Ok(_) => println!("[-] success, wrote {}", filepath.display()),
                         Err(e) => {
@@ -126,7 +59,7 @@
                         },
                     }
                 },
-                InnerNode::Symlink(SquashfsSymlink { link, .. }) => {
+                InnerNodeReader::Symlink(SquashfsSymlink { link, .. }) => {
                     let path: PathBuf = path.iter().skip(1).collect();
                     tracing::debug!("symlink {} {}", path.display(), link);
                     let filepath = Path::new(&args.dest).join(path);
@@ -137,7 +70,7 @@
                         println!("[!] failed write: {}->{link}", filepath.display());
                     }
                 },
-                InnerNode::Dir(SquashfsDir { header, .. }) => {
+                InnerNodeReader::Dir(SquashfsDir { header, .. }) => {
                     let path: PathBuf = path.iter().skip(1).collect();
                     let path = Path::new(&args.dest).join(&path);
                     tracing::debug!("path {}", path.display());
@@ -146,13 +79,13 @@
                     fs::set_permissions(&path, perms).unwrap();
                     println!("[-] success, wrote {}", &path.display());
                 },
-                InnerNode::CharacterDevice(SquashfsCharacterDevice {
+                InnerNodeReader::CharacterDevice(SquashfsCharacterDevice {
                     header: _,
                     device_number: _,
                 }) => {
                     println!("[-] character device not supported");
                 },
-                InnerNode::BlockDevice(SquashfsBlockDevice {
+                InnerNodeReader::BlockDevice(SquashfsBlockDevice {
                     header: _,
                     device_number: _,
                 }) => {
@@ -161,7 +94,6 @@
             }
         } else {
             println!("{}", path.display());
->>>>>>> 8ce81a65
         }
     }
 }