//! In-memory representation of SquashFS filesystem tree used for writing to image

use core::fmt;
use std::cell::RefCell;
use std::ffi::OsString;
use std::io::{Cursor, Read, Seek, SeekFrom, Write};
use std::os::unix::prelude::OsStrExt;
use std::path::PathBuf;

use deku::bitvec::{BitVec, Msb0};
use deku::{DekuContainerWrite, DekuWrite};
use tracing::{info, instrument, trace};

use crate::compressor::{self, CompressionOptions, Compressor};
use crate::data::{Added, DataWriter, DATA_STORED_UNCOMPRESSED};
use crate::entry::Entry;
use crate::error::SquashfsError;
use crate::fragment::Fragment;
use crate::inode::{
    BasicDeviceSpecialFile, BasicDirectory, BasicFile, BasicSymlink, Inode, InodeHeader, InodeId,
    InodeInner,
};
use crate::metadata::{self, MetadataWriter};
use crate::reader::{SquashFsReader, SquashfsReaderWithOffset};
use crate::squashfs::{Cache, Id, SuperBlock};
use crate::tree::TreeNode;
use crate::{fragment, Squashfs};

/// In-memory representation of a Squashfs image with extracted files and other information needed
/// to create an on-disk image.
#[derive(Debug)]
pub struct FilesystemReader<R: SquashFsReader> {
    /// See [`SuperBlock`].`block_size`
    pub block_size: u32,
    /// See [`SuperBlock`].`block_log`
    pub block_log: u16,
    /// See [`SuperBlock`].`compressor`
    pub compressor: Compressor,
    /// See [`Squashfs`].`compression_options`
    pub compression_options: Option<CompressionOptions>,
    /// See [`SuperBlock`].`mod_time`
    pub mod_time: u32,
    /// See [`Squashfs`].`id`
    pub id_table: Option<Vec<Id>>,
    /// Fragments Lookup Table
    pub fragments: Option<Vec<Fragment>>,
    /// Information for the `/` node
    pub root_inode: SquashfsDir,
    /// All files and directories in filesystem
    pub nodes: Vec<Node<SquashfsFileReader>>,
    // File reader
    pub(crate) reader: RefCell<R>,
    // Cache used in the decompression
    pub(crate) cache: RefCell<Cache>,
}

impl<R: SquashFsReader> FilesystemReader<R> {
    /// Call [`Squashfs::from_reader`], then [`Squashfs::into_filesystem_reader`]
    pub fn from_reader(reader: R) -> Result<Self, SquashfsError> {
        let squashfs = Squashfs::from_reader(reader)?;
        squashfs.into_filesystem_reader()
    }
}

impl<R: SquashFsReader> FilesystemReader<SquashfsReaderWithOffset<R>> {
    /// Same as [`Self::from_reader`], but seek'ing to `offset` in `reader` before reading
    pub fn from_reader_with_offset(reader: R, offset: u64) -> Result<Self, SquashfsError> {
        let squashfs = Squashfs::from_reader_with_offset(reader, offset)?;
        squashfs.into_filesystem_reader()
    }
}

impl<R: SquashFsReader> FilesystemReader<R> {
    /// From file details, extract FileBytes
    pub fn file<'a>(&'a self, basic_file: &'a BasicFile) -> impl Read + 'a {
        FilesystemFileReader::new(self, basic_file)
    }

    /// Read from either Data blocks or Fragments blocks
    fn read_data(&self, size: usize) -> Result<Vec<u8>, SquashfsError> {
        let uncompressed = size & (DATA_STORED_UNCOMPRESSED as usize) != 0;
        let size = size & !(DATA_STORED_UNCOMPRESSED as usize);
        let mut buf = vec![0u8; size];
        self.reader.borrow_mut().read_exact(&mut buf)?;

        let bytes = if uncompressed {
            buf
        } else {
            compressor::decompress(buf, self.compressor)?
        };
        Ok(bytes)
    }
}

struct FilesystemFileReader<'a, R: SquashFsReader> {
    filesystem: &'a FilesystemReader<R>,
    file: &'a BasicFile,
    last_read: Vec<u8>,
    //current block, after all blocks maybe there is a fragment, None is finished
    current_block: Option<usize>,
    bytes_available: usize,
    pos: u64,
}
impl<'a, R: SquashFsReader> FilesystemFileReader<'a, R> {
    pub fn new(filesystem: &'a FilesystemReader<R>, file: &'a BasicFile) -> Self {
        Self {
            filesystem,
            file,
            last_read: vec![],
            current_block: Some(0),
            bytes_available: file.file_size as usize,
            pos: file.blocks_start.into(),
        }
    }

    pub fn read_block(&mut self, block: usize) -> Result<(), SquashfsError> {
        self.current_block = Some(block + 1);
        let block_size = self.file.block_sizes[block];
        self.filesystem
            .reader
            .borrow_mut()
            .seek(SeekFrom::Start(self.pos))?;
        self.last_read = self.filesystem.read_data(block_size as usize)?;
        self.pos = self.filesystem.reader.borrow_mut().stream_position()?;
        Ok(())
    }

    pub fn read_fragment(&mut self) -> Result<(), SquashfsError> {
        self.current_block = None;
        if self.file.frag_index == 0xffffffff {
            return Ok(());
        }
        let fragments = match &self.filesystem.fragments {
            Some(fragments) => fragments,
            None => return Ok(()),
        };
        let frag = fragments[self.file.frag_index as usize];
        // use fragment cache if possible
        let cache = self.filesystem.cache.borrow();
        match cache.fragment_cache.get(&(frag.start)) {
            Some(cache_bytes) => {
                let bytes = &cache_bytes.clone();
                self.last_read = bytes[self.file.block_offset as usize..].to_vec();
            },
            None => {
                self.filesystem
                    .reader
                    .borrow_mut()
                    .seek(SeekFrom::Start(frag.start))?;
                let bytes = self.filesystem.read_data(frag.size as usize)?;
                drop(cache);
                self.filesystem
                    .cache
                    .borrow_mut()
                    .fragment_cache
                    .insert(frag.start, bytes.clone());
                self.last_read = bytes[self.file.block_offset as usize..].to_vec();
            },
        }
        Ok(())
    }

    pub fn read_available(&mut self, buf: &mut [u8]) -> usize {
        let read_len = buf
            .len()
            .min(self.last_read.len())
            .min(self.bytes_available);
        buf[..read_len].copy_from_slice(&self.last_read[..read_len]);
        self.last_read = self.last_read.split_off(read_len);
        self.bytes_available -= read_len;
        read_len
    }
}

impl<'a, R: SquashFsReader> Read for FilesystemFileReader<'a, R> {
    fn read(&mut self, buf: &mut [u8]) -> std::io::Result<usize> {
        //if we already read the whole file, then we can return EoF
        if self.bytes_available == 0 {
            return Ok(0);
        }
        //if there is data available from the last read, consume it
        if !self.last_read.is_empty() {
            return Ok(self.read_available(buf));
        }
        //read a block/fragment
        match self.current_block {
            //no more blocks, try a fragment
            Some(block) if block == self.file.block_sizes.len() => self.read_fragment()?,
            //read the block
            Some(block) => self.read_block(block)?,
            //no more data to read, return EoF
            None => return Ok(0),
        }
        //return data from the read block/fragment
        Ok(self.read_available(buf))
    }
}

/// In-memory representation of a Squashfs image with extracted files and other information needed
/// to create an on-disk image. This can be used to create a Squashfs image using
/// [`FilesystemWriter::to_bytes`].
#[derive(Debug)]
pub struct FilesystemWriter<'a> {
    /// See [`SuperBlock`].`block_size`
    pub block_size: u32,
    /// See [`SuperBlock`].`block_log`
    pub block_log: u16,
    /// See [`SuperBlock`].`compressor`
    pub compressor: Compressor,
    /// See [`Squashfs`].`compression_options`
    pub compression_options: Option<CompressionOptions>,
    /// See [`SuperBlock`].`mod_time`
    pub mod_time: u32,
    /// See [`Squashfs`].`id`
    pub id_table: Option<Vec<Id>>,
    /// Information for the `/` node
    pub root_inode: SquashfsDir,
    /// All files and directories in filesystem
    pub nodes: Vec<Node<SquashfsFileWriter<'a>>>,
}

impl<'a> FilesystemWriter<'a> {
    /// use the same configuration then an existing SquashFsFile
    pub fn from_fs_reader<R: SquashFsReader>(
        reader: &'a FilesystemReader<R>,
    ) -> Result<Self, SquashfsError> {
        let nodes = reader
            .nodes
            .iter()
            .map(|x| {
                let inner = match &x.inner {
                    InnerNode::File(file) => {
                        let reader = reader.file(&file.basic);
                        InnerNode::File(SquashfsFileWriter {
                            header: file.header,
                            reader: RefCell::new(Box::new(reader)),
                        })
                    },
                    InnerNode::Symlink(x) => InnerNode::Symlink(x.clone()),
                    InnerNode::Dir(x) => InnerNode::Dir(x.clone()),
                    InnerNode::CharacterDevice(x) => InnerNode::CharacterDevice(x.clone()),
                    InnerNode::BlockDevice(x) => InnerNode::BlockDevice(x.clone()),
                };
                Ok(Node {
                    path: x.path.clone(),
                    inner,
                })
            })
            .collect::<Result<_, SquashfsError>>()?;
        Ok(Self {
            block_size: reader.block_size,
            block_log: reader.block_log,
            compressor: reader.compressor,
            compression_options: reader.compression_options,
            mod_time: reader.mod_time,
            id_table: reader.id_table.clone(),
            root_inode: reader.root_inode.clone(),
            nodes,
        })
    }

    /// Insert `reader` into filesystem with `path` and metadata `header`.
    ///
    /// This will make parent directories as needed with the same metadata of `header`
    pub fn push_file<P: Into<PathBuf>>(
        &mut self,
        reader: impl Read + 'a,
        path: P,
        header: FilesystemHeader,
    ) -> Result<(), SquashfsError> {
        let path = path.into();
        if path.parent().is_some() {
            let mut full_path = "".to_string();
            let components: Vec<_> = path.components().map(|comp| comp.as_os_str()).collect();
            'component: for dir in components.iter().take(components.len() - 1) {
                // add to path
                full_path.push('/');
                full_path.push_str(dir.to_str().ok_or(SquashfsError::OsStringToStr)?);

                // check if exists
                for node in &mut self.nodes {
                    if let InnerNode::Dir(_) = &node.inner {
                        if node.path.as_os_str().to_str()
                            == Some(dir.to_str().ok_or(SquashfsError::OsStringToStr)?)
                        {
                            break 'component;
                        }
                    }
                }

                // not found, add to dir
                let new_dir = InnerNode::Dir(SquashfsDir { header });
                let node = Node::new(PathBuf::from(full_path.clone()), new_dir);
                self.nodes.push(node);
            }
        }

        let reader = RefCell::new(Box::new(reader));
        let new_file = InnerNode::File(SquashfsFileWriter { header, reader });
        let node = Node::new(path, new_file);
        self.nodes.push(node);

        Ok(())
    }

    /// Take a mutable reference to existing file at `find_path`
    pub fn mut_file<S: Into<PathBuf>>(
        &mut self,
        find_path: S,
    ) -> Option<&mut SquashfsFileWriter<'a>> {
        let find_path = find_path.into();
        find_path.strip_prefix("/").unwrap();
        for node in &mut self.nodes {
            if let InnerNode::File(file) = &mut node.inner {
                if node.path == find_path {
                    return Some(file);
                }
            }
        }

        None
    }

    /// Insert symlink from `original` to `link`
    pub fn push_symlink<P: Into<PathBuf>, S: Into<String>>(
        &mut self,
        original: S,
        link: S,
        path: P,
        header: FilesystemHeader,
    ) -> Result<(), SquashfsError> {
        let path = path.into();

        let new_symlink = InnerNode::Symlink(SquashfsSymlink {
            header,
            original: original.into(),
            link: link.into(),
        });
        let node = Node::new(path, new_symlink);
        self.nodes.push(node);

        Ok(())
    }

    /// Insert empty `dir` at `path`
    pub fn push_dir<P: Into<PathBuf>>(
        &mut self,
        path: P,
        header: FilesystemHeader,
    ) -> Result<(), SquashfsError> {
        let path = path.into();

        let new_dir = InnerNode::Dir(SquashfsDir { header });
        let node = Node::new(path, new_dir);
        self.nodes.push(node);

        Ok(())
    }

    /// Insert character device with `device_number` at `path`
    pub fn push_char_device<P: Into<PathBuf>>(
        &mut self,
        device_number: u32,
        path: P,
        header: FilesystemHeader,
    ) -> Result<(), SquashfsError> {
        let path = path.into();

        let new_device = InnerNode::CharacterDevice(SquashfsCharacterDevice {
            header,
            device_number,
        });
        let node = Node::new(path, new_device);
        self.nodes.push(node);

        Ok(())
    }

    /// Insert block device with `device_number` at `path`
    pub fn push_block_device<P: Into<PathBuf>>(
        &mut self,
        device_number: u32,
        path: P,
        header: FilesystemHeader,
    ) -> Result<(), SquashfsError> {
        let path = path.into();

        let new_device = InnerNode::BlockDevice(SquashfsBlockDevice {
            header,
            device_number,
        });
        let node = Node::new(path, new_device);
        self.nodes.push(node);

        Ok(())
    }

    /// Create SquashFS file system from each node of Tree
    ///
    /// This works my recursively creating Inodes and Dirs for each node in the tree. This also
    /// keeps track of parent directories by calling this function on all nodes of a dir to get only
    /// the nodes, but going into the child dirs in the case that it contains a child dir.
    #[instrument(skip_all)]
    #[allow(clippy::type_complexity)]
    fn write_node<'b>(
        tree: &'b TreeNode<'a, 'b>,
        inode: &'_ mut u32,
        inode_writer: &'_ mut MetadataWriter,
        dir_writer: &'_ mut MetadataWriter,
        data_writer: &'_ mut DataWriter,
        dir_parent_inode: u32,
<<<<<<< HEAD
    ) -> (
        Vec<Entry>,
        Vec<(OsString, &'b InnerNode<SquashfsFileWriter<'a>>)>,
        u64,
    ) {
=======
    ) -> Result<
        (
            Vec<Entry>,
            Vec<(OsString, InnerNode<SquashfsFileWriter>)>,
            u64,
        ),
        SquashfsError,
    > {
>>>>>>> 59510b23
        let mut nodes = vec![];
        let mut ret_entries = vec![];
        let mut root_inode = 0;

        // If no children, just return this entry since it doesn't have anything recursive/new
        // directories
        if tree.children.is_empty() {
<<<<<<< HEAD
            nodes.push((tree.name(), tree.node.unwrap()));
            return (ret_entries, nodes, root_inode);
=======
            nodes.push((tree.name(), tree.node.as_ref().unwrap().clone()));
            return Ok((ret_entries, nodes, root_inode));
>>>>>>> 59510b23
        }

        // ladies and gentlemen, we have a directory
        let mut write_entries = vec![];
        let mut child_dir_entries = vec![];
        let mut child_dir_nodes = vec![];

        // store parent Inode, this is used for child Dirs, as they will need this to reference
        // back to this
        let parent_inode = *inode;
        *inode += 1;

        // tree has children, this is a Dir, get information of every child node
        for (_, child) in tree.children.iter() {
            let (mut l_dir_entries, mut l_dir_nodes, _) = Self::write_node(
                child,
                inode,
                inode_writer,
                dir_writer,
                data_writer,
                parent_inode,
            )?;
            child_dir_entries.append(&mut l_dir_entries);
            child_dir_nodes.append(&mut l_dir_nodes);
        }
        write_entries.append(&mut child_dir_entries);

        // write child inodes
        for (name, node) in child_dir_nodes {
            let node_path = PathBuf::from(name.clone());
            let entry = match node {
                InnerNode::Dir(path) => Self::path(
                    name,
                    path.clone(),
                    inode,
                    parent_inode,
                    dir_writer,
                    inode_writer,
                ),
                InnerNode::File(file) => {
                    Self::file(node_path, file, inode, data_writer, inode_writer)
                },
                InnerNode::Symlink(symlink) => Self::symlink(symlink, inode, inode_writer),
                InnerNode::CharacterDevice(char) => {
                    Self::char(node_path, char, inode, inode_writer)
                },
                InnerNode::BlockDevice(block) => {
                    Self::block_device(node_path, block, inode, inode_writer)
                },
            };
            write_entries.push(entry);
            *inode += 1;
        }

        // write dir
        let block_index = dir_writer.metadata_start;
        let block_offset = dir_writer.uncompressed_bytes.len() as u16;
        trace!("WRITING DIR: {block_offset:#02x?}");
        let mut total_size = 3;
        for dir in Entry::into_dir(&mut write_entries) {
            trace!("WRITING DIR: {dir:#02x?}");
            let bytes = dir.to_bytes()?;
            total_size += bytes.len() as u16;
            dir_writer.write_all(&bytes)?;
        }

        //trace!("BEFORE: {:#02x?}", child);
        let offset = inode_writer.uncompressed_bytes.len() as u16;
        let start = inode_writer.metadata_start;
        let entry = Entry {
            start,
            offset,
            inode: parent_inode,
            t: InodeId::BasicDirectory,
            name_size: tree.name().len() as u16 - 1,
            name: tree.name().as_bytes().to_vec(),
        };
        trace!("ENTRY: {entry:#02x?}");
        ret_entries.push(entry);

        let path_node = if let Some(InnerNode::Dir(node)) = &tree.node {
            node.clone()
        } else {
            panic!();
        };

        // write parent_inode
        let dir_inode = Inode {
            id: InodeId::BasicDirectory,
            header: InodeHeader {
                permissions: path_node.header.permissions,
                uid: path_node.header.uid,
                gid: path_node.header.gid,
                mtime: path_node.header.mtime,
                inode_number: parent_inode,
            },
            inner: InodeInner::BasicDirectory(BasicDirectory {
                block_index,
                link_count: 2, // <- TODO: set this
                file_size: total_size,
                block_offset,
                parent_inode: dir_parent_inode,
            }),
        };

        let mut v = BitVec::<u8, Msb0>::new();
        dir_inode.write(&mut v, (0, 0))?;
        let bytes = v.as_raw_slice().to_vec();
        inode_writer.write_all(&bytes)?;
        root_inode = ((start as u64) << 16) | ((offset as u64) & 0xffff);

        trace!("[{:?}] entries: {ret_entries:#02x?}", tree.name());
        trace!("[{:?}] nodes: {nodes:#02x?}", tree.name());
        Ok((ret_entries, nodes, root_inode))
    }

    /// Write data and metadata for path node
    fn path(
        name: OsString,
        path: SquashfsDir,
        inode: &mut u32,
        parent_inode: u32,
        dir_writer: &MetadataWriter,
        inode_writer: &mut MetadataWriter,
    ) -> Entry {
        let block_offset = dir_writer.uncompressed_bytes.len() as u16;
        let block_index = dir_writer.metadata_start;
        let dir_inode = Inode {
            id: InodeId::BasicDirectory,
            header: InodeHeader {
                inode_number: *inode,
                ..path.header.into()
            },
            inner: InodeInner::BasicDirectory(BasicDirectory {
                block_index,
                link_count: 2,
                // Empty path
                file_size: 3,
                block_offset,
                parent_inode,
            }),
        };

        dir_inode.to_bytes(name.as_bytes(), inode_writer)
    }

    /// Write data and metadata for file node
    fn file(
        node_path: PathBuf,
        file: &SquashfsFileWriter<'a>,
        inode: &mut u32,
        data_writer: &mut DataWriter,
        inode_writer: &mut MetadataWriter,
    ) -> Entry {
        let (file_size, added) = data_writer.add_bytes(file.reader.borrow_mut().as_mut());

        let basic_file = match added {
            Added::Data {
                blocks_start,
                block_sizes,
            } => {
                BasicFile {
                    blocks_start,
                    frag_index: 0xffffffff, // <- no fragment
                    block_offset: 0x0,      // <- no fragment
                    file_size: file_size.try_into().unwrap(),
                    block_sizes,
                }
            },
            Added::Fragment {
                frag_index,
                block_offset,
            } => BasicFile {
                blocks_start: 0,
                frag_index,
                block_offset,
                file_size: file_size.try_into().unwrap(),
                block_sizes: vec![],
            },
        };

        let file_inode = Inode {
            id: InodeId::BasicFile,
            header: InodeHeader {
                inode_number: *inode,
                ..file.header.into()
            },
            inner: InodeInner::BasicFile(basic_file),
        };

        let file_name = node_path.file_name().unwrap();
        file_inode.to_bytes(file_name.as_bytes(), inode_writer)
    }

    /// Write data and metadata for symlink node
    fn symlink(
        symlink: &SquashfsSymlink,
        inode: &mut u32,
        inode_writer: &mut MetadataWriter,
    ) -> Entry {
        let link = symlink.link.as_bytes();
        let sym_inode = Inode {
            id: InodeId::BasicSymlink,
            header: InodeHeader {
                inode_number: *inode,
                ..symlink.header.into()
            },
            inner: InodeInner::BasicSymlink(BasicSymlink {
                link_count: 0x1,
                target_size: link.len() as u32,
                target_path: link.to_vec(),
            }),
        };

        sym_inode.to_bytes(symlink.original.as_bytes(), inode_writer)
    }

    /// Write data and metadata for char device node
    fn char(
        node_path: PathBuf,
        char_device: &SquashfsCharacterDevice,
        inode: &mut u32,
        inode_writer: &mut MetadataWriter,
    ) -> Entry {
        let char_inode = Inode {
            id: InodeId::BasicCharacterDevice,
            header: InodeHeader {
                inode_number: *inode,
                ..char_device.header.into()
            },
            inner: InodeInner::BasicCharacterDevice(BasicDeviceSpecialFile {
                link_count: 0x1,
                device_number: char_device.device_number,
            }),
        };

        let name = node_path.file_name().unwrap().to_str().unwrap();
        char_inode.to_bytes(name.as_bytes(), inode_writer)
    }

    /// Write data and metadata for block device node
    fn block_device(
        node_path: PathBuf,
        block_device: &SquashfsBlockDevice,
        inode: &mut u32,
        inode_writer: &mut MetadataWriter,
    ) -> Entry {
        let block_inode = Inode {
            id: InodeId::BasicBlockDevice,
            header: InodeHeader {
                inode_number: *inode,
                ..block_device.header.into()
            },
            inner: InodeInner::BasicBlockDevice(BasicDeviceSpecialFile {
                link_count: 0x1,
                device_number: block_device.device_number,
            }),
        };

        let name = node_path.file_name().unwrap().to_str().unwrap();
        block_inode.to_bytes(name.as_bytes(), inode_writer)
    }

    /// Convert into bytes that can be stored on disk and used as a completed and correct read-only
    /// filesystem. This generates the Superblock with the correct fields from `Filesystem`, and
    /// the data after that contains the nodes.
    #[instrument(skip_all)]
    pub fn to_bytes(&self) -> Result<Vec<u8>, SquashfsError> {
        let mut superblock = SuperBlock::new(self.compressor);

        trace!("{:#02x?}", self.nodes);
        info!("Creating Tree");
        let mut tree = TreeNode::from(self);
        info!("Tree Created");

        let mut c = Cursor::new(vec![]);
        let data_start = 96;

        let mut data_writer = DataWriter::new(self.compressor, None, data_start, self.block_size);
        let mut inode_writer = MetadataWriter::new(self.compressor, None, self.block_size);
        let mut dir_writer = MetadataWriter::new(self.compressor, None, self.block_size);

        // Empty Squashfs
        c.write_all(&vec![0x00; data_start as usize])?;

        info!("Creating Inodes and Dirs");
        let mut inode = 1;

        // Add the "/" entry
        let inner = InnerNode::Dir(self.root_inode.clone());
        tree.node = Some(&inner);

        //trace!("TREE: {:#02x?}", tree);
        let (_, _, root_inode) = Self::write_node(
            &tree,
            &mut inode,
            &mut inode_writer,
            &mut dir_writer,
            &mut data_writer,
            0,
        )?;

        // Compress everything
        data_writer.finalize();

        superblock.root_inode = root_inode;
        superblock.inode_count = inode - 1;
        superblock.block_size = self.block_size;
        superblock.block_log = self.block_log;
        superblock.mod_time = self.mod_time;

        info!("Writing Data");
        c.write_all(&data_writer.data_bytes)?;

        info!("Writing Inodes");
        superblock.inode_table = c.position();
        c.write_all(&inode_writer.finalize())?;

        info!("Writing Dirs");
        superblock.dir_table = c.position();
        c.write_all(&dir_writer.finalize())?;

        info!("Writing Frag Lookup Table");
        Self::write_frag_table(&mut c, data_writer.fragment_table, &mut superblock)?;

        info!("Writing Id Lookup Table");
        Self::write_id_table(&mut c, &self.id_table, &mut superblock)?;

        info!("Finalize Superblock and End Bytes");
        Self::finalize(&mut c, &mut superblock)?;

        info!("Superblock: {:#02x?}", superblock);
        info!("Success");
        Ok(c.into_inner())
    }

    fn finalize(w: &mut Cursor<Vec<u8>>, superblock: &mut SuperBlock) -> Result<(), SquashfsError> {
        // Pad out block_size
        info!("Writing Padding");
        superblock.bytes_used = w.position();
        let blocks_used = superblock.bytes_used as u32 / 0x1000;
        let pad_len = (blocks_used + 1) * 0x1000;
        let pad_len = pad_len - superblock.bytes_used as u32;
        w.write_all(&vec![0x00; pad_len as usize])?;

        // Seek back the beginning and write the superblock
        info!("Writing Superblock");
        trace!("{:#02x?}", superblock);
        w.rewind()?;
        w.write_all(&superblock.to_bytes()?)?;

        info!("Writing Finished");

        Ok(())
    }

    fn write_id_table(
        w: &mut Cursor<Vec<u8>>,
        id_table: &Option<Vec<Id>>,
        write_superblock: &mut SuperBlock,
    ) -> Result<(), SquashfsError> {
        if let Some(id) = id_table {
            let id_table_dat = w.position();
            let mut id_bytes = Vec::with_capacity(id.len() * ((u32::BITS / 8) as usize));
            for i in id {
                let bytes = i.to_bytes()?;
                id_bytes.write_all(&bytes)?;
            }
            let metadata_len = metadata::set_if_uncompressed(id_bytes.len() as u16).to_le_bytes();
            w.write_all(&metadata_len)?;
            w.write_all(&id_bytes)?;
            write_superblock.id_table = w.position();
            write_superblock.id_count = id.len() as u16;
            w.write_all(&id_table_dat.to_le_bytes())?;
        }

        Ok(())
    }

    fn write_frag_table(
        w: &mut Cursor<Vec<u8>>,
        frag_table: Vec<Fragment>,
        write_superblock: &mut SuperBlock,
    ) -> Result<(), SquashfsError> {
        let frag_table_dat = w.position();
        let mut frag_bytes = Vec::with_capacity(frag_table.len() * fragment::SIZE);
        for f in &frag_table {
            let bytes = f.to_bytes()?;
            frag_bytes.write_all(&bytes)?;
        }
        let metadata_len = metadata::set_if_uncompressed(frag_bytes.len() as u16).to_le_bytes();
        w.write_all(&metadata_len)?;
        w.write_all(&frag_bytes)?;
        write_superblock.frag_table = w.position();
        write_superblock.frag_count = frag_table.len() as u32;
        w.write_all(&frag_table_dat.to_le_bytes())?;

        Ok(())
    }
}

#[derive(Debug, PartialEq, Eq, Default, Clone, Copy)]
pub struct FilesystemHeader {
    pub permissions: u16,
    pub uid: u16,
    pub gid: u16,
    pub mtime: u32,
}

impl From<InodeHeader> for FilesystemHeader {
    fn from(inode_header: InodeHeader) -> Self {
        Self {
            permissions: inode_header.permissions,
            uid: inode_header.uid,
            gid: inode_header.gid,
            mtime: inode_header.mtime,
        }
    }
}

/// Nodes from an existing file that are converted into filesystem tree during writing to bytes
#[derive(Debug, PartialEq, Eq)]
pub struct Node<T> {
    pub path: PathBuf,
    pub inner: InnerNode<T>,
}

impl<T> Node<T> {
    pub fn new(path: PathBuf, inner: InnerNode<T>) -> Self {
        Self { path, inner }
    }
}

#[derive(Debug, Clone, PartialEq, Eq)]
pub enum InnerNode<T> {
    File(T),
    Symlink(SquashfsSymlink),
    Dir(SquashfsDir),
    CharacterDevice(SquashfsCharacterDevice),
    BlockDevice(SquashfsBlockDevice),
}

/// Unread file
#[derive(Debug, PartialEq, Eq, Clone)]
pub struct SquashfsFileReader {
    pub header: FilesystemHeader,
    pub basic: BasicFile,
}

/// Read file
pub struct SquashfsFileWriter<'a> {
    pub header: FilesystemHeader,
    pub reader: RefCell<Box<dyn Read + 'a>>,
}

impl<'a> fmt::Debug for SquashfsFileWriter<'a> {
    fn fmt(&self, f: &mut fmt::Formatter<'_>) -> fmt::Result {
        f.debug_struct("DirEntry")
            .field("header", &self.header)
            .finish()
    }
}

#[derive(Debug, PartialEq, Eq, Clone)]
pub struct SquashfsSymlink {
    pub header: FilesystemHeader,
    pub original: String,
    pub link: String,
}

#[derive(Debug, PartialEq, Eq, Clone)]
pub struct SquashfsDir {
    pub header: FilesystemHeader,
}

#[derive(Debug, PartialEq, Eq, Clone)]
pub struct SquashfsCharacterDevice {
    pub header: FilesystemHeader,
    pub device_number: u32,
}

#[derive(Debug, PartialEq, Eq, Clone)]
pub struct SquashfsBlockDevice {
    pub header: FilesystemHeader,
    pub device_number: u32,
}<|MERGE_RESOLUTION|>--- conflicted
+++ resolved
@@ -409,22 +409,11 @@
         dir_writer: &'_ mut MetadataWriter,
         data_writer: &'_ mut DataWriter,
         dir_parent_inode: u32,
-<<<<<<< HEAD
     ) -> (
         Vec<Entry>,
         Vec<(OsString, &'b InnerNode<SquashfsFileWriter<'a>>)>,
         u64,
     ) {
-=======
-    ) -> Result<
-        (
-            Vec<Entry>,
-            Vec<(OsString, InnerNode<SquashfsFileWriter>)>,
-            u64,
-        ),
-        SquashfsError,
-    > {
->>>>>>> 59510b23
         let mut nodes = vec![];
         let mut ret_entries = vec![];
         let mut root_inode = 0;
@@ -432,13 +421,8 @@
         // If no children, just return this entry since it doesn't have anything recursive/new
         // directories
         if tree.children.is_empty() {
-<<<<<<< HEAD
             nodes.push((tree.name(), tree.node.unwrap()));
             return (ret_entries, nodes, root_inode);
-=======
-            nodes.push((tree.name(), tree.node.as_ref().unwrap().clone()));
-            return Ok((ret_entries, nodes, root_inode));
->>>>>>> 59510b23
         }
 
         // ladies and gentlemen, we have a directory
